--- conflicted
+++ resolved
@@ -104,9 +104,6 @@
     # Add the type and cache the result
     $WallpaperType = Add-Type -TypeDefinition $wallpaperCode -PassThru -ErrorAction Stop
     
-    
-    
-<<<<<<< HEAD
     if ($PSCmdlet.ShouldProcess($WallpaperPath, 'Set desktop wallpaper')) {
         # Parameters: SPI_SETDESKWALLPAPER (20), 0, path, SPIF_UPDATEINIFILE | SPIF_SENDWININICHANGE (3)
         $result = [Wallpaper]::SystemParametersInfo(20, 0, $WallpaperPath, 3)
@@ -117,14 +114,6 @@
             $lastError = [System.Runtime.InteropServices.Marshal]::GetLastWin32Error()
             throw "Failed to set wallpaper. Win32 error code: $lastError"
         }
-=======
-    # Set the wallpaper
-    # Parameters: SPI_SETDESKWALLPAPER (20), 0, path, SPIF_UPDATEINIFILE | SPIF_SENDWININICHANGE (3)
-    $result = $WallpaperType::SystemParametersInfo(20, 0, $WallpaperPath, 3)
-    
-    if ($result) {
-        Write-Host "Wallpaper successfully set to: $WallpaperPath" -ForegroundColor Green
->>>>>>> 5296bdd3
     } else {
         Write-Verbose 'WhatIf: Skipping wallpaper update.'
         Write-DenkoLog -Message "WhatIf: Would set wallpaper to $WallpaperPath" -Level Warning
